// Copyright (c) Microsoft Corporation.
// Licensed under the MIT license.

import * as nls from 'vscode-nls';
import * as path from 'path';
import { URL } from 'url';
import { InlineScriptOffset, ISourcePathResolver } from '../common/sourcePathResolver';
import Dap from '../dap/api';
import * as sourceUtils from '../common/sourceUtils';
import { prettyPrintAsSourceMap } from '../common/sourceUtils';
import * as utils from '../common/urlUtils';
import { ScriptSkipper } from './scriptSkipper';
import { delay } from '../common/promiseUtil';
<<<<<<< HEAD
import { SourceMapConsumer } from 'source-map';
=======
import { SourceMap } from '../common/sourceMaps/sourceMap';
import { LocalSourceMapRepository } from '../common/sourceMaps/sourceMapRepository';
>>>>>>> 72345bf8

const localize = nls.loadMessageBundle();

// This is a ui location which corresponds to a position in the document user can see (Source, Dap.Source).
export interface UiLocation {
  lineNumber: number; // 1-based
  columnNumber: number;  // 1-based
  source: Source;
};

type ContentGetter = () => Promise<string | undefined>;

// Each source map has a number of compiled sources referncing it.
type SourceMapData = { compiled: Set<Source>, map?: SourceMap, loaded: Promise<void> };

export type SourceMapTimeouts = {
  // This is a source map loading delay used for testing.
  load: number;

  // When resolving a location (e.g. to show it in the debug console), we wait no longer than
  // |resolveLocation| timeout for source map to be loaded, and fallback to original location
  // in the compiled source.
  resolveLocation: number;

  // When pausing before script with source map, we wait no longer than |scriptPaused| timeout
  // for source map to be loaded and breakpoints to be set. This usually ensures that breakpoints
  // won't be missed.
  scriptPaused: number;

  // When sending multiple entities to debug console, we wait for each one to be asynchronously
  // processed. If one of them stalls, we resume processing others after |output| timeout.
  output: number;
};

const defaultTimeouts: SourceMapTimeouts = {
  load: 0,
  resolveLocation: 2000,
  scriptPaused: 1000,
  output: 1000,
};

// Represents a text source visible to the user.
//
// Source maps flow (start with compiled1 and compiled2). Two different compiled sources
// reference to the same source map, and produce two different resolved urls leading
// to different source map sources. This is a corner case, usually there is a single
// resolved url and a single source map source per each sourceUrl in the source map.
//
//       ------> sourceMapUrl -> SourceContainer._sourceMaps -> SourceMapData -> map
//       |    |                                                                    |
//       |    compiled1  - - - - - - -  source1 <-- resolvedUrl1 <-- sourceUrl <----
//       |                                                                         |
//      compiled2  - - - - - - - - - -  source2 <-- resolvedUrl2 <-- sourceUrl <----
//
// compiled1 and source1 are connected (same goes for compiled2 and source2):
//    compiled1._sourceMapSourceByUrl.get(sourceUrl) === source1
//    source1._compiledToSourceUrl.get(compiled1) === sourceUrl
//
export class Source {
  private static _lastSourceReference = 0;
  _sourceReference: number;
  _url: string;
  _name: string;
  _blackboxed: boolean = false;
  _fqname: string;
  _contentGetter: ContentGetter;
  _sourceMapUrl?: string;
  _inlineScriptOffset?: InlineScriptOffset;
  _container: SourceContainer;

  // Url has been mapped to some absolute path.
  _absolutePath: string;

  // This is the same as |_absolutePath|, but additionally checks that file exists to
  // avoid errors when page refers to non-existing paths/urls.
  _existingAbsolutePath: Promise<string | undefined>;

  // When compiled source references a source map, we'll generate source map sources.
  // This map |sourceUrl| as written in the source map itself to the Source.
  // Only present on compiled sources, exclusive with |_origin|.
  _sourceMapSourceByUrl?: Map<string, Source>;

  // Sources generated from the source map are referenced by some compiled sources
  // (through a source map). This map holds the original |sourceUrl| as written in the
  // source map, which was used to produce this source for each compiled.
  // Only present on source map sources, exclusive with |_sourceMapSourceByUrl|.
  _compiledToSourceUrl?: Map<Source, string>;

  private _content?: Promise<string | undefined>;

  constructor(container: SourceContainer, url: string, absolutePath: string | undefined, contentGetter: ContentGetter, sourceMapUrl?: string, inlineScriptOffset?: InlineScriptOffset, contentHash?: string) {
    this._sourceReference = ++Source._lastSourceReference;
    this._url = url;
    this._contentGetter = contentGetter;
    this._sourceMapUrl = sourceMapUrl;
    this._inlineScriptOffset = inlineScriptOffset;
    this._container = container;
    this._fqname = this._fullyQualifiedName();
    this._name = path.basename(this._fqname);
    this._absolutePath = absolutePath || '';

    if (container.scriptSkipper) {
      container.scriptSkipper.updateSkippingForScript(this._absolutePath, url);
      this._blackboxed = container.scriptSkipper.isScriptSkipped(url);
    }

    // Inline scripts will never match content of the html file. We skip the content check.
    if (inlineScriptOffset)
      contentHash = undefined;
    this._existingAbsolutePath = sourceUtils.checkContentHash(this._absolutePath, contentHash, container._fileContentOverridesForTest.get(this._absolutePath));
  }

  url(): string {
    return this._url;
  }

  sourceReference(): number {
    return this._sourceReference;
  }

  content(): Promise<string | undefined> {
    if (this._content === undefined)
      this._content = this._contentGetter();
    return this._content;
  }

  mimeType(): string {
    return 'text/javascript';
  }

  canPrettyPrint(): boolean {
    return this._container && !this._name.endsWith('-pretty.js');
  }

  async prettyPrint(): Promise<boolean> {
    if (!this._container || !this.canPrettyPrint())
      return false;
    if (this._sourceMapUrl && this._sourceMapUrl.endsWith('-pretty.map'))
      return true;
    const content = await this.content();
    if (!content)
      return false;
    const sourceMapUrl = this.url() + '-pretty.map';
    const fileName = this.url() + '-pretty.js';
    const map = await prettyPrintAsSourceMap(fileName, content);
    if (!map)
      return false;
    // Note: this overwrites existing source map.
    this._sourceMapUrl = sourceMapUrl;
    const sourceMap: SourceMapData = { compiled: new Set([this]), map, loaded: Promise.resolve() };
    this._container._sourceMaps.set(sourceMapUrl, sourceMap);
    await this._container._addSourceMapSources(this, map, sourceMapUrl);
    return true;
  }

  async toDap(): Promise<Dap.Source> {
    let existingAbsolutePath = await this._existingAbsolutePath;
    const sources = this._sourceMapSourceByUrl
      ? await Promise.all(Array.from(this._sourceMapSourceByUrl.values()).map(s => s.toDap()))
      : undefined;
    const dap: Dap.Source = {
      name: this._name,
      path: this._fqname,
      sourceReference: this._sourceReference,
      sources,
      presentationHint: this._blackboxed ? 'deemphasize' : undefined,
      origin: this._blackboxed ? localize('source.isBlackboxed', 'blackboxed') : undefined,
    };
    if (existingAbsolutePath) {
      dap.sourceReference = 0;
      dap.path = existingAbsolutePath;
    }
    return dap;
  }

  absolutePath(): string {
    return this._absolutePath;
  }

  existingAbsolutePath(): Promise<string | undefined> {
    return this._existingAbsolutePath;
  }

  async prettyName(): Promise<string> {
    const path = await this._existingAbsolutePath;
    if (path)
      return path;
    return this._fqname;
  }

  _fullyQualifiedName(): string {
    if (!this._url)
      return '<eval>/VM' + this._sourceReference;
    let fqname = this._url;
    try {
      const tokens: string[] = [];
      const url = new URL(this._url);
      if (url.protocol === 'data:')
        return '<eval>/VM' + this._sourceReference;
      if (url.hostname)
        tokens.push(url.hostname);
      if (url.port)
        tokens.push('\uA789' + url.port);  // : in unicode
      if (url.pathname)
        tokens.push(url.pathname);
      if (url.searchParams)
        tokens.push(url.searchParams.toString());
      fqname = tokens.join('');
    } catch (e) {
    }
    if (fqname.endsWith('/'))
      fqname += '(index)';
    if (this._inlineScriptOffset)
      fqname = `${fqname}\uA789${this._inlineScriptOffset.lineOffset + 1}:${this._inlineScriptOffset.columnOffset + 1}`;
    return fqname;
  }
};

export class SourceContainer {
  private _dap: Dap.Api;
  private _sourceByReference: Map<number, Source> = new Map();
  private _sourceMapSourcesByUrl: Map<string, Source> = new Map();
  private _sourceByAbsolutePath: Map<string, Source> = new Map();

  // All source maps by url.
  _sourceMaps: Map<string, SourceMapData> = new Map();
  private _sourceMapTimeouts: SourceMapTimeouts = defaultTimeouts;

  // Test support.
  _fileContentOverridesForTest = new Map<string, string>();

  public readonly localSourceMaps = new LocalSourceMapRepository();
  private _disabledSourceMaps = new Set<Source>();
  private _scriptSkipper? : ScriptSkipper;

  constructor(
    dap: Dap.Api,
    public readonly rootPath: string | undefined,
    public readonly sourcePathResolver: ISourcePathResolver,
  ) {
    this._dap = dap;
  }

  setSourceMapTimeouts(sourceMapTimeouts: SourceMapTimeouts) {
    this._sourceMapTimeouts = sourceMapTimeouts;
  }

  sourceMapTimeouts(): SourceMapTimeouts {
    return this._sourceMapTimeouts;
  }

  setFileContentOverrideForTest(absolutePath: string, content?: string) {
    if (content === undefined)
      this._fileContentOverridesForTest.delete(absolutePath);
    else
      this._fileContentOverridesForTest.set(absolutePath, content);
  }

  initializeScriptSkipper(scriptSkipper: ScriptSkipper) {
    this._scriptSkipper = scriptSkipper;
  }

  get scriptSkipper(): ScriptSkipper | undefined {
    return this._scriptSkipper;
  }

  async loadedSources(): Promise<Dap.Source[]> {
    const promises: Promise<Dap.Source>[] = [];
    for (const source of this._sourceByReference.values())
      promises.push(source.toDap());
    return await Promise.all(promises);
  }

  source(ref: Dap.Source): Source | undefined {
    if (ref.sourceReference)
      return this._sourceByReference.get(ref.sourceReference);
    if (ref.path)
      return this._sourceByAbsolutePath.get(ref.path);
    return undefined;
  }

  // This method returns a "preferred" location. This usually means going through a source map
  // and showing the source map source instead of a compiled one. We use timeout to avoid
  // waiting for the source map for too long.
  async preferredUiLocation(uiLocation: UiLocation): Promise<UiLocation> {
    while (true) {
      if (!uiLocation.source._sourceMapUrl)
        return uiLocation;
      const sourceMap = this._sourceMaps.get(uiLocation.source._sourceMapUrl)!;
      await Promise.race([
        sourceMap.loaded,
        delay(this._sourceMapTimeouts.resolveLocation),
      ]);
      if (!sourceMap.map)
        return uiLocation;
      const sourceMapped = this._sourceMappedUiLocation(uiLocation, sourceMap.map);
      if (!sourceMapped)
        return uiLocation;
      uiLocation = sourceMapped;
    }
  }

  // This method shows all possible locations for a given one. For example, all compiled sources
  // which refer to the same source map will be returned given the location in source map source.
  // This method does not wait for the source map to be loaded.
  currentSiblingUiLocations(uiLocation: UiLocation, inSource?: Source): UiLocation[] {
    return this._uiLocations(uiLocation).filter(uiLocation => !inSource || uiLocation.source === inSource);
  }

  _uiLocations(uiLocation: UiLocation): UiLocation[] {
    const result: UiLocation[] = [];
    this._addSourceMapUiLocations(uiLocation, result);
    result.push(uiLocation);
    this._addCompiledUiLocations(uiLocation, result);
    return result;
  }

  _addSourceMapUiLocations(uiLocation: UiLocation, result: UiLocation[]) {
    if (!uiLocation.source._sourceMapUrl)
      return;
    const map = this._sourceMaps.get(uiLocation.source._sourceMapUrl)!.map;
    if (!map)
      return;
    const sourceMapUiLocation = this._sourceMappedUiLocation(uiLocation, map);
    if (!sourceMapUiLocation)
      return;
    this._addSourceMapUiLocations(sourceMapUiLocation, result);
    result.push(sourceMapUiLocation);
  }

  _sourceMappedUiLocation(uiLocation: UiLocation, map: SourceMap): UiLocation | undefined {
    const compiled = uiLocation.source;
    if (this._disabledSourceMaps.has(compiled))
      return;
    if (!compiled._sourceMapSourceByUrl)
      return;

    const {lineNumber, columnNumber} = rawToUiOffset(uiLocation, compiled._inlineScriptOffset);
    const entry = map.originalPositionFor({line: lineNumber, column: columnNumber});
    if (!entry.source)
      return;

    const source = compiled._sourceMapSourceByUrl.get(entry.source);
    if (!source)
      return;

    return {
      lineNumber: entry.line || 1,
      columnNumber: entry.column || 1,
      source: source
    };
  }

  _addCompiledUiLocations(uiLocation: UiLocation, result: UiLocation[]) {
    if (!uiLocation.source._compiledToSourceUrl)
      return;
    for (const [compiled, sourceUrl] of uiLocation.source._compiledToSourceUrl) {
      const map = this._sourceMaps.get(compiled._sourceMapUrl!)!.map;
      if (!map)
        continue;
      const entry = map.generatedPositionFor({
        source: sourceUrl,
        line: uiLocation.lineNumber,
        column: uiLocation.columnNumber - 1, // source map columns are 0-indexed
        bias: SourceMapConsumer.LEAST_UPPER_BOUND,
      });

      if (entry.line === null)
        continue;
      const {lineNumber, columnNumber} = uiToRawOffset({
        lineNumber: entry.line || 1,
        columnNumber: (entry.column || 0) + 1 // correct for 0 index
      }, compiled._inlineScriptOffset);
      const compiledUiLocation: UiLocation = {
        lineNumber,
        columnNumber,
        source: compiled
      };
      result.push(compiledUiLocation);
      this._addCompiledUiLocations(compiledUiLocation, result);
    }
  }

  addSource(url: string, contentGetter: ContentGetter,
      sourceMapUrl?: string, inlineSourceRange?: InlineScriptOffset, contentHash?: string): Source {
    const absolutePath = this.sourcePathResolver.urlToAbsolutePath({ url });
    const source = new Source(this, url, absolutePath, contentGetter, sourceMapUrl,
          inlineSourceRange, contentHash);
    this._addSource(source);
    return source;
  }

  async _addSource(source: Source) {
    this._sourceByReference.set(source.sourceReference(), source);
    if (source._compiledToSourceUrl)
      this._sourceMapSourcesByUrl.set(source._url, source);
    this._sourceByAbsolutePath.set(source._absolutePath, source);
    source.toDap().then(dap => this._dap.loadedSource({ reason: 'new', source: dap }));

    const sourceMapUrl = source._sourceMapUrl;
    if (!sourceMapUrl)
      return;

    let sourceMap = this._sourceMaps.get(sourceMapUrl);
    if (sourceMap) {
      sourceMap.compiled.add(source);
      if (sourceMap.map) {
        // If source map has been already loaded, we add sources here.
        // Otheriwse, we'll add sources for all compiled after loading the map.
        await this._addSourceMapSources(source, sourceMap.map, sourceMapUrl);
      }
      return;
    }

    let callback: () => void;
    const promise = new Promise<void>(f => callback = f);
    sourceMap = { compiled: new Set([source]), loaded: promise };
    this._sourceMaps.set(sourceMapUrl, sourceMap);

    // will log any errors internally:
    const loaded = await sourceUtils.loadSourceMap({ sourceMapUrl });
    if (loaded) {
      sourceMap.map = loaded;
    } else {
      return callback!();
    }

    // Source map could have been detached while loading.
    if (this._sourceMaps.get(sourceMapUrl) !== sourceMap)
      return callback!();

    await Promise.all(
      [...sourceMap.compiled].map(c => this._addSourceMapSources(c, sourceMap!.map!, sourceMapUrl))
    );
    callback!();
  }

  removeSource(source: Source) {
    console.assert(this._sourceByReference.get(source.sourceReference()) === source);
    this._sourceByReference.delete(source.sourceReference());
    if (source._compiledToSourceUrl)
      this._sourceMapSourcesByUrl.delete(source._url);
    this._sourceByAbsolutePath.delete(source._absolutePath);
    this._disabledSourceMaps.delete(source);
    source.toDap().then(dap => this._dap.loadedSource({ reason: 'removed', source: dap }));

    const sourceMapUrl = source._sourceMapUrl;
    if (!sourceMapUrl)
      return;

    const sourceMap = this._sourceMaps.get(sourceMapUrl)!;
    console.assert(sourceMap.compiled.has(source));
    sourceMap.compiled.delete(source);
    if (!sourceMap.compiled.size) {
      if (sourceMap.map)
        sourceMap.map.destroy();
      this._sourceMaps.delete(sourceMapUrl);
    }
    // Source map could still be loading, or failed to load.
    if (sourceMap.map)
      this._removeSourceMapSources(source, sourceMap.map);
  }

  async _addSourceMapSources(compiled: Source, map: SourceMap, sourceMapUrl: string) {
    compiled._sourceMapSourceByUrl = new Map();

    const todo: Promise<void>[] = [];
    for (const url of map.sources) {
      // Per source map spec, |sourceUrl| is relative to the source map's own url. However,
      // webpack emits absolute paths in some situations instead of a relative url. We check
      // whether |sourceUrl| looks like a path and belongs to the workspace.
      const sourceUrl = utils.maybeAbsolutePathToFileUrl(this.rootPath, url);
      const baseUrl = sourceMapUrl.startsWith('data:') ? compiled.url() : sourceMapUrl;
      const resolvedUrl = utils.completeUrlEscapingRoot(baseUrl, sourceUrl);
      const contentOrNull = map.sourceContentFor(url);
      const content = contentOrNull === null ? undefined : contentOrNull;
      let source = this._sourceMapSourcesByUrl.get(resolvedUrl);
      const isNew = !source;
      if (!source) {
        const absolutePath = this.sourcePathResolver.urlToAbsolutePath({ url: resolvedUrl, map });
        // Note: we can support recursive source maps here if we parse sourceMapUrl comment.
        source = new Source(
          this,
          resolvedUrl,
          absolutePath,
          content !== undefined ? () => Promise.resolve(content) : () => utils.fetch(resolvedUrl),
          undefined,
          undefined,
          undefined,
        );
        source._compiledToSourceUrl = new Map();
      }
      source._compiledToSourceUrl!.set(compiled, url);
      compiled._sourceMapSourceByUrl.set(url, source);
      if (isNew)
        todo.push(this._addSource(source));
    }

    await Promise.all(todo);
  }

  _removeSourceMapSources(compiled: Source, map: SourceMap) {
    for (const url of map.sources) {
      const source = compiled._sourceMapSourceByUrl!.get(url)!;
      compiled._sourceMapSourceByUrl!.delete(url);
      console.assert(source._compiledToSourceUrl!.has(compiled));
      source._compiledToSourceUrl!.delete(compiled);
      if (source._compiledToSourceUrl!.size)
        continue;
      this.removeSource(source);
    }
  }

  // Waits for source map to be loaded (if any), and sources to be created from it.
  public async waitForSourceMapSources(source: Source): Promise<Source[]> {
    if (!source._sourceMapUrl)
      return [];
    const sourceMap = this._sourceMaps.get(source._sourceMapUrl)!;
    await sourceMap.loaded;
    if (!source._sourceMapSourceByUrl)
      return [];
    return Array.from(source._sourceMapSourceByUrl.values());
  }

  async revealUiLocation(uiLocation: UiLocation) {
    this._dap.revealLocationRequested({
      source: await uiLocation.source.toDap(),
      line: uiLocation.lineNumber,
      column: uiLocation.columnNumber
    });
  }

  disableSourceMapForSource(source: Source) {
    this._disabledSourceMaps.add(source);
  }

  clearDisabledSourceMaps() {
    this._disabledSourceMaps.clear();
  }
};

type LineColumn = {lineNumber: number, columnNumber: number};  // 1-based

export function uiToRawOffset(lc: LineColumn, offset?: InlineScriptOffset): LineColumn {
  let {lineNumber, columnNumber} = lc;
  if (offset) {
    lineNumber += offset.lineOffset;
    if (lineNumber <= 1)
      columnNumber += offset.columnOffset;
  }
  return {lineNumber, columnNumber};
}

export function rawToUiOffset(lc: LineColumn, offset?: InlineScriptOffset): LineColumn {
  let {lineNumber, columnNumber} = lc;
  if (offset) {
    lineNumber = Math.max(1, lineNumber - offset.lineOffset);
    if (lineNumber <= 1)
      columnNumber = Math.max(1, columnNumber - offset.columnOffset);
  }
  return {lineNumber, columnNumber};
}<|MERGE_RESOLUTION|>--- conflicted
+++ resolved
@@ -11,12 +11,9 @@
 import * as utils from '../common/urlUtils';
 import { ScriptSkipper } from './scriptSkipper';
 import { delay } from '../common/promiseUtil';
-<<<<<<< HEAD
 import { SourceMapConsumer } from 'source-map';
-=======
 import { SourceMap } from '../common/sourceMaps/sourceMap';
 import { LocalSourceMapRepository } from '../common/sourceMaps/sourceMapRepository';
->>>>>>> 72345bf8
 
 const localize = nls.loadMessageBundle();
 
